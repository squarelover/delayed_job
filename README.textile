--- conflicted
+++ resolved
@@ -76,22 +76,12 @@
                                                                                                                     
 h2. Running the jobs
 
-<<<<<<< HEAD
+You can invoke @rake jobs:work@ which will start working off jobs. You can cancel the rake task with @CTRL-C@. 
+
 Run @script/generate delayed_job@ to add @script/delayed_job@. This script can then be used to manage a process which will start working off jobs.
 
   $ ruby script/delayed_job -e production start
   $ ruby script/delayed_job -e production stop
-=======
-You can invoke @rake jobs:work@ which will start working off jobs. You can cancel the rake task with @CTRL-C@. 
-
-You can also run by writing a simple @script/job_runner@, and invoking it externally:
-  
-<pre><code>
-  #!/usr/bin/env ruby
-  require File.dirname(__FILE__) + '/../config/environment'
-  
-  Delayed::Worker.new.start  
-</code></pre>
 
 Workers can be running on any computer, as long as they have access to the database and their clock is in sync. You can even
 run multiple workers on per computer, but you must give each one a unique name. (TODO: put in an example)
@@ -113,5 +103,4 @@
 
 * 1.2.0: Added #send_later to Object for simpler job creation
 
-* 1.0.0: Initial release
->>>>>>> 266fc15c
+* 1.0.0: Initial release